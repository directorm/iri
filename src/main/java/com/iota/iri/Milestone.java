--- conflicted
+++ resolved
@@ -26,17 +26,11 @@
 
     public static Hash latestMilestone = Hash.NULL_HASH;
     public static Hash latestSolidSubtangleMilestone = Hash.NULL_HASH;
-<<<<<<< HEAD
-
-    public static int latestMilestoneIndex = 0;
-    public static int latestSolidSubtangleMilestoneIndex = 0;
-=======
     
-    public static final int MILESTONE_START_INDEX = 6000;
+    public static final int MILESTONE_START_INDEX = 0;
     
     public static int latestMilestoneIndex = MILESTONE_START_INDEX;
     public static int latestSolidSubtangleMilestoneIndex = MILESTONE_START_INDEX;
->>>>>>> 70b7f5cb
 
     private static final Set<Long> analyzedMilestoneCandidates = new HashSet<>();
     private static final Map<Integer, Hash> milestones = new ConcurrentHashMap<>();
