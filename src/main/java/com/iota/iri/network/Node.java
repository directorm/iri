--- conflicted
+++ resolved
@@ -68,13 +68,6 @@
     private LRUHashCache recentSeenHashes = new LRUHashCache(5000);
     private LRUByteCache recentSeenBytes = new LRUByteCache(15000);
 
-<<<<<<< HEAD
-
-    private FIFOHashNeighborCache recentSeenRequests = new FIFOHashNeighborCache(2000);
-
-
-=======
->>>>>>> 921debd4
     private static AtomicLong recentSeenBytesMissCount = new AtomicLong(0L);
     private static AtomicLong recentSeenBytesHitCount = new AtomicLong(0L);
 
@@ -349,42 +342,10 @@
 
     }
 
-<<<<<<< HEAD
-        //retrieve requested transaction
-
-        //Timeout for recently requested Hashes from neighbor.
-
-
-        //check if cached
-        int cachedRequest = 0;
-        synchronized (recentSeenRequests) {
-            cachedRequest = recentSeenRequests.get(new ImmutablePair<Hash,Neighbor>(requestedHash,neighbor));
-        }
-
-        if (cachedRequest % 10 != 0) {
-            //if cached, then drop request - Timeout
-            recentSeenRequests.set(new ImmutablePair<Hash,Neighbor>(requestedHash,neighbor), cachedRequest+1);
-            recentSeenRequestsHitCount.getAndIncrement();
-            return;
-        }
-
-        //if not cached, then reply to request and cache.
-        synchronized (recentSeenRequests) {
-            recentSeenRequests.set(new ImmutablePair<Hash,Neighbor>(requestedHash,neighbor), 1);
-        }
-        recentSeenRequestsMissCount.getAndIncrement();
-
-        if (((recentSeenRequestsMissCount.get() + recentSeenRequestsHitCount.get()) % 50000L == 0)) {
-            log.info("recentSeenRequests cache hit/miss ratio: "+recentSeenRequestsHitCount.get()+"/"+recentSeenRequestsMissCount.get());
-            recentSeenRequestsMissCount.set(0L);
-            recentSeenRequestsHitCount.set(0L);
-        }
-=======
     public void replyToRequest(Hash requestedHash, Neighbor neighbor) {
 
         TransactionViewModel transactionViewModel = null;
         Hash transactionPointer;
->>>>>>> 921debd4
 
         //retrieve requested transaction
         if (requestedHash.equals(Hash.NULL_HASH)) {
