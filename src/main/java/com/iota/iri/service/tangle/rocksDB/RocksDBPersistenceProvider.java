--- conflicted
+++ resolved
@@ -479,13 +479,9 @@
         Thread.yield();
         BloomFilter bloomFilter = new BloomFilter(BLOOM_FILTER_RANGE);
         BlockBasedTableConfig blockBasedTableConfig = new BlockBasedTableConfig().setFilter(bloomFilter);
-<<<<<<< HEAD
         options = new DBOptions()
                 .setCreateIfMissing(true)
                 .setCreateMissingColumnFamilies(true);
-=======
-        options = new DBOptions().setCreateIfMissing(true).setCreateMissingColumnFamilies(true);
->>>>>>> c5e40ecd
 
         List<ColumnFamilyHandle> familyHandles = new ArrayList<>();
         List<ColumnFamilyDescriptor> familyDescriptors = Arrays.stream(columnFamilyNames)
@@ -501,22 +497,6 @@
         fillModelColumnHandles(familyDescriptors, familyHandles);
     }
 
-<<<<<<< HEAD
-    private void fillmodelColumnHandles(List<ColumnFamilyDescriptor> familyDescriptors, List<ColumnFamilyHandle> familyHandles) {
-        int i = 1;
-        transactionHandle = familyHandles.get(i++);
-        transactionValidityHandle = familyHandles.get(i++);
-        transactionTypeHandle = familyHandles.get(i++);
-        transactionArrivalTimeHandle = familyHandles.get(i++);
-        addressHandle = familyHandles.get(i++);
-        bundleHandle = familyHandles.get(i++);
-        approoveeHandle = familyHandles.get(i++);
-        tagHandle = familyHandles.get(i++);
-        flagHandle = familyHandles.get(i++);
-        tipHandle = familyHandles.get(i++);
-        scratchpadHandle = familyHandles.get(i++);
-        analyzedFlagHandle = familyHandles.get(i++);
-=======
     private void fillMissingColumns(List<ColumnFamilyDescriptor> familyDescriptors, List<ColumnFamilyHandle> familyHandles, String path) throws Exception {
         List<ColumnFamilyDescriptor> columnFamilies = RocksDB.listColumnFamilies(new Options().setCreateIfMissing(true), path)
                 .stream()
@@ -548,7 +528,6 @@
         for(; i < familyHandles.size(); i++) {
             db.dropColumnFamily(familyHandles.get(i));
         }
->>>>>>> c5e40ecd
 
         transactionGetList = new ArrayList<>();
         for(i = 1; i < 5; i ++) {
