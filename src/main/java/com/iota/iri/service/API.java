--- conflicted
+++ resolved
@@ -100,10 +100,10 @@
     private final AtomicInteger counter = new AtomicInteger(0);
 
     private Pattern trytesPattern = Pattern.compile("[9A-Z]*");
-    
+
     private final static int HASH_SIZE = 81;
     private final static int TRYTES_SIZE = 2673;
-    
+
     public void init() throws IOException {
 
         final int apiPort = Configuration.integer(DefaultConfSettings.PORT);
@@ -173,7 +173,7 @@
             switch (command) {
 
                 case "addNeighbors": {
-                    if (!request.containsKey("uris")) {  
+                    if (!request.containsKey("uris")) {
                         return ErrorResponse.create("Invalid params");
                     }
                     final List<String> uris = (List<String>) request.get("uris");
@@ -182,10 +182,10 @@
                     return addNeighborsStatement(uris);
                 }
                 case "attachToTangle": {
-                    if (!request.containsKey("trunkTransaction") || 
+                    if (!request.containsKey("trunkTransaction") ||
                             !request.containsKey("branchTransaction") ||
                             !request.containsKey("minWeightMagnitude") ||
-                            !request.containsKey("trytes")) {  
+                            !request.containsKey("trytes")) {
                         return ErrorResponse.create("Invalid params");
                     }
                     if (!validTrytes((String)request.get("trunkTransaction"), HASH_SIZE)) {
@@ -193,7 +193,7 @@
                     }
                     if (!validTrytes((String)request.get("branchTransaction"), HASH_SIZE)) {
                         return ErrorResponse.create("Invalid branchTransaction hash");
-                    }             
+                    }
                     final Hash trunkTransaction = new Hash((String) request.get("trunkTransaction"));
                     final Hash branchTransaction = new Hash((String) request.get("branchTransaction"));
                     final int minWeightMagnitude = ((Double) request.get("minWeightMagnitude")).intValue();
@@ -206,7 +206,7 @@
                     return attachToTangleStatement(trunkTransaction, branchTransaction, minWeightMagnitude, trytes);
                 }
                 case "broadcastTransactions": {
-                    if (!request.containsKey("trytes")) {  
+                    if (!request.containsKey("trytes")) {
                         return ErrorResponse.create("Invalid params");
                     }
                     final List<String> trytes = (List<String>) request.get("trytes");
@@ -218,16 +218,16 @@
                     return broadcastTransactionStatement(trytes);
                 }
                 case "findTransactions": {
-                    if (!request.containsKey("bundles") && 
-                            !request.containsKey("addresses") && 
-                            !request.containsKey("tags") && 
+                    if (!request.containsKey("bundles") &&
+                            !request.containsKey("addresses") &&
+                            !request.containsKey("tags") &&
                             !request.containsKey("approvees")) {
                         return ErrorResponse.create("Invalid params");
                     }
                     return findTransactionStatement(request);
                 }
                 case "getBalances": {
-                    if (!request.containsKey("addresses") || !request.containsKey("threshold")) {  
+                    if (!request.containsKey("addresses") || !request.containsKey("threshold")) {
                         return ErrorResponse.create("Invalid params");
                     }
                     final List<String> addresses = (List<String>) request.get("addresses");
@@ -240,7 +240,7 @@
                     return getBalancesStatement(addresses, threshold);
                 }
                 case "getInclusionStates": {
-                    if (!request.containsKey("transactions") || !request.containsKey("tips")) {  
+                    if (!request.containsKey("transactions") || !request.containsKey("tips")) {
                         return ErrorResponse.create("Invalid params");
                     }
                     final List<String> trans = (List<String>) request.get("transactions");
@@ -256,7 +256,7 @@
                             return ErrorResponse.create("Invalid tips input");
                         }
                     }
-                    
+
                     if (invalidSubtangleStatus()) {
                         return ErrorResponse
                                 .create("This operations cannot be executed: The subtangle has not been updated yet.");
@@ -288,16 +288,16 @@
                     return getTransactionToApproveStatement(depth);
                 }
                 case "getTrytes": {
-                    if (!request.containsKey("hashes")) {  
+                    if (!request.containsKey("hashes")) {
                         return ErrorResponse.create("Invalid params");
                     }
                     final List<String> hashes = (List<String>) request.get("hashes");
                     if (hashes == null || hashes.size() == 0) {
-                        return ErrorResponse.create("Wrong arguments"); 
+                        return ErrorResponse.create("Wrong arguments");
                     }
                     for (final String hash : hashes) {
                         if (!validTrytes(hash, HASH_SIZE))  {
-                            return ErrorResponse.create("Invalid hash input");                            
+                            return ErrorResponse.create("Invalid hash input");
                         }
                     }
                     return getTrytesStatement(hashes);
@@ -308,7 +308,7 @@
                     return AbstractResponse.createEmptyResponse();
                 }
                 case "removeNeighbors": {
-                    if (!request.containsKey("uris")) {  
+                    if (!request.containsKey("uris")) {
                         return ErrorResponse.create("Invalid params");
                     }
                     final List<String> uris = (List<String>) request.get("uris");
@@ -317,7 +317,7 @@
                 }
 
                 case "storeTransactions": {
-                    if (!request.containsKey("trytes")) {  
+                    if (!request.containsKey("trytes")) {
                         return ErrorResponse.create("Invalid params");
                     }
                     List<String> trytes = (List<String>) request.get("trytes");
@@ -364,7 +364,7 @@
                 }
             }
             else {
-                return ErrorResponse.create("Invalid uri scheme"); 
+                return ErrorResponse.create("Invalid uri scheme");
             }
         }
         return RemoveNeighborsResponse.create(numberOfRemovedNeighbors.get());
@@ -425,7 +425,7 @@
 
     private AbstractResponse storeTransactionStatement(final List<String> trys) throws Exception {
         for (final String trytes : trys) {
-           
+
             if (!validTrytes(trytes, TRYTES_SIZE)) {
                 return ErrorResponse.create("Invalid trytes input");
             }
@@ -495,7 +495,7 @@
 
     private AbstractResponse findTransactionStatement(final Map<String, Object> request) throws Exception {
         final Set<Hash> bundlesTransactions = new HashSet<>();
-        
+
         if (request.containsKey("bundles")) {
             for (final String bundle : (List<String>) request.get("bundles")) {
                 if (!validTrytes(bundle, HASH_SIZE)) {
@@ -504,7 +504,7 @@
                 bundlesTransactions.addAll(HashesViewModel.load(new Hash(bundle)).getHashes());
             }
         }
-        
+
         final Set<Hash> addressesTransactions = new HashSet<>();
         if (request.containsKey("addresses")) {
             final List<String> addresses = (List<String>) request.get("addresses");
@@ -535,17 +535,13 @@
 
         if (request.containsKey("approvees")) {
             for (final String approvee : (List<String>) request.get("approvees")) {
-<<<<<<< HEAD
-                approveeTransactions.addAll(TransactionViewModel.fromHash(new Hash(approvee)).getApprovers().getHashes());
-=======
                 if (!validTrytes(approvee,HASH_SIZE)) {
                     return ErrorResponse.create("Invalid approvees hash");
                 }
-                approveeTransactions.addAll(TransactionViewModel.fromHash(new Hash(approvee)).getApprovers());
->>>>>>> 6509f56a
-            }
-        }
-        
+                approveeTransactions.addAll(TransactionViewModel.fromHash(new Hash(approvee)).getApprovers().getHashes());
+            }
+        }
+
         // need refactoring
         final Set<Hash> foundTransactions = bundlesTransactions.isEmpty() ? (addressesTransactions.isEmpty()
                 ? (tagsTransactions.isEmpty()
@@ -716,7 +712,7 @@
                         neighbor = new UDPNeighbor(new InetSocketAddress(uri.getHost(), uri.getPort()),true);
                         break;
                     default:
-                        return ErrorResponse.create("Invalid uri scheme"); 
+                        return ErrorResponse.create("Invalid uri scheme");
                 }
                 if (!Node.instance().getNeighbors().contains(neighbor)) {
                     Node.instance().getNeighbors().add(neighbor);
@@ -724,7 +720,7 @@
                 }
             }
             else {
-                return ErrorResponse.create("Invalid uri scheme"); 
+                return ErrorResponse.create("Invalid uri scheme");
             }
         }
         return AddedNeighborsResponse.create(numberOfAddedNeighbors);
@@ -773,7 +769,7 @@
         Matcher matcher = trytesPattern.matcher(trytes);
         return matcher.matches();
     }
-    
+
     private static void setupResponseHeaders(final HttpServerExchange exchange) {
         final HeaderMap headerMap = exchange.getResponseHeaders();
         headerMap.add(new HttpString("Access-Control-Allow-Origin"),"*");
